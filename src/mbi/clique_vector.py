--- conflicted
+++ resolved
@@ -9,35 +9,13 @@
 import functools
 import operator
 from typing import TypeAlias
-<<<<<<< HEAD
-=======
 
 import attr
 import chex
 import jax
 import jax.numpy as jnp
 import numpy as np
-
-from .domain import Domain
-from .factor import Factor
-
-Clique: TypeAlias = tuple[str, ...]
-
-
-def reverse_clique_mapping(
-    maximal_cliques: list[Clique], all_cliques: list[Clique]
-) -> dict[Clique, list[Clique]]:
-    """Creates a mapping from maximal cliques to a list of cliques they contain.
->>>>>>> 1aca8349
-
-import attr
-import chex
-import jax
-import jax.numpy as jnp
-import numpy as np
-
-from .clique_utils import Clique
-from .clique_utils import reverse_clique_mapping
+from .clique_utils import Clique, reverse_clique_mapping
 from .domain import Domain
 from .factor import Factor
 
